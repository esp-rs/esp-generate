# Changelog

All notable changes to this project will be documented in this file.

The format is based on [Keep a Changelog](https://keepachangelog.com/en/1.1.0/),
and this project adheres to [Semantic Versioning](https://semver.org/spec/v2.0.0.html).

## [Unreleased]

### Added

- Added option to enable Stack smashing protection (#141)
<<<<<<< HEAD
- Enabling `probe-rs` and `vscode` together now generates `.vscode/launch.json` (#143)
=======
- Provide hint when esp-wifi has no scheduler (#145)
>>>>>>> 5b621211

### Changed

### Fixed

- The generated project no longer contains `template.yaml`. (#142)

### Removed

## [0.3.1] - 2025-03-03

### Fixed

- The `defmt` feature of `panic-rtt-target` is now enabled when needed. (#137)

## [0.3.0] - 2025-02-24

### Added

- Added a version checker that prints a warn message if not using latest esp-generate version (#87)
- After generating the project the tool now checks the rust version, espflash version and probe-rs version (#88)
- Be more helpful in case of common linker errors (#94)
- Support for `ELIF` conditions (#96)
- Display help text (#100, #103)
- Added an option to enable unstable HAL features (#104)
- Added support for selection groups (#119)
- Added `runArgs` to DevContainer settings to allow flashing from Linux (#154)
- It is now possible to select a panic handler, and log library. (#120)

### Changed
- Update `probe-rs run` arguments (#90)
- When using `embassy` option, `async_main.rs` file was renamed to `main.rs` (#93)
- The UI no longer allows selecting options with missing requirements, and does not allow deselecting
  options that are required by other options. (#101)
- Options can now declare negative requirements (e.g. `!alloc` can not be enabled if `alloc` is used) (#101)
- Template settings are now described in a template-specific `yaml` file (#103)
- Test cases are now generated from template settings (#106)
- Updated and removed some unused extensions (#109, #111)
- The option names are now display in the menu (#116)
- Options that are not applicable to the selected chip are not shown (#116)
- Inactive menu items are now colored differently (#115)
- The CLI now exits with success when the user quits (#117)

### Fixed

- No longer include `smoltcp` as a dependency for BLE-only configurations (#108)

### Removed

- Removed `scripts/build.sh` and `scripts/flash.sh` scripts (#124)

## [0.2.2] - 2025-01-16

### Added
- The resulting `Cargo.toml` is now formated with Taplo (#72)

### Changed
- Update the resulting binary name (#62)
- Include version of `esp-generate` in the generated code (#67)
- Use `rustc-link-arg` instead of `rustc-link-arg-bin` (#67)

### Fixed
- Verify the required options are provided (#65)
- Use `stable` toolchain for Rust Analyzer on Xtensa targets (#69)
- Added missing template substitution in `devcontainer.json` (#70)

## [0.2.1] - 2024-11-26

### Changed
- Allow selecting WiFi and BLE at the same time (#60)

### Fixed
- Don't deselect just selected option (#58)
- Added missing init code in non-async template (#57)

## [0.2.0] - 2024-11-21

### Added
- Added editor selection. Currently only helix and vscode
- Before quitting the TUI, it ask for user confirmation
- Show a hint where to find examples

### Changed
- Remember position when entering a sub-menu to restore state on exit.
- Update dependencies to latest esp-hal releases.
- Use `systimer` instead of `timg` in embassy templates for all targets but ESP32

## [0.1.0] - 2024-11-07

- Initial release

[Unreleased]: https://github.com/esp-rs/esp-generate/compare/v0.3.1...HEAD
[0.3.1]: https://github.com/esp-rs/esp-generate/compare/v0.3.0...v0.3.1
[0.3.0]: https://github.com/esp-rs/esp-generate/compare/v0.2.2...v0.3.0
[0.2.2]: https://github.com/esp-rs/esp-generate/releases/tag/v0.2.2
[0.2.1]: https://github.com/esp-rs/esp-generate/releases/tag/v0.2.1
[0.2.0]: https://github.com/esp-rs/esp-generate/releases/tag/v0.2.0
[0.1.0]: https://github.com/esp-rs/esp-generate/releases/tag/v0.1.0<|MERGE_RESOLUTION|>--- conflicted
+++ resolved
@@ -10,11 +10,8 @@
 ### Added
 
 - Added option to enable Stack smashing protection (#141)
-<<<<<<< HEAD
 - Enabling `probe-rs` and `vscode` together now generates `.vscode/launch.json` (#143)
-=======
 - Provide hint when esp-wifi has no scheduler (#145)
->>>>>>> 5b621211
 
 ### Changed
 
